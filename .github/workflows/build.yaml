name: Tests

on:
  push:
    branches:
      - main
  pull_request:
    branches:
      - main

concurrency:
  group: ${{ github.workflow }}-${{ github.head_ref || github.run_id }}
  cancel-in-progress: true

jobs:
  build_and_test:
    name: "Check if BlazingMQ Java SDK can build and pass unit tests with JDK ${{ matrix.Java }}"
    runs-on: ubuntu-latest
    strategy:
      matrix:
        java: [ '8', '11', '17' ]
    steps:
    - uses: actions/checkout@v3
    - uses: actions/setup-java@v3
      with:
        distribution: 'zulu'
        java-version: ${{ matrix.java }}
<<<<<<< HEAD
    - name: Build and Test with Maven
      run:  mvn -B -q -Dspotbugs.skip=true test
=======
    - name: Build and run unit tests with Maven
      run:  mvn --batch-mode -Dspotbugs.skip=true -Dspotless.check.skip=true test

  integration_test:
    name: "Check if BlazingMQ Java SDK pass integration tests with JDK ${{ matrix.Java }}"
    runs-on: ubuntu-latest
    strategy:
      matrix:
        java: [ '8', '11', '17' ]
    steps:
    - uses: actions/checkout@v3
    - uses: actions/setup-java@v3
      with:
        distribution: 'zulu'
        java-version: ${{ matrix.java }}
    - name: Checkout BlazingMQ
      run:  git clone https://github.com/bloomberg/blazingmq

    # Pull docker image instead
    - name: Build base BlazingMQ docker image
      working-directory: blazingmq
      run: docker compose -f docker/single-node/docker-compose.yaml build

    - name: Build IT image
      working-directory: bmq-sdk/src/test/docker
      run: docker build --tag bmq-broker-java-it --build-arg "image=bmqbrkr:latest" .

    - name: Build and run integration tests with Maven
      timeout-minutes: 120
      run: mvn --batch-mode -DskipUnitTests=true -Dspotbugs.skip=true -Dspotless.check.skip=true -Dit.dockerImage=bmqbrkr:latest verify

    - name: Compress collected broker logs
      if: failure()
      working-directory: /tmp/bmq-broker
      run: tar -zcvf broker_logs.tar.gz /tmp/bmq-broker/bmq-broker-java-it*

    - name: Upload broker logs as artifacts
      if: failure()
      uses: actions/upload-artifact@v3
      with:
        name: broker_logs
        path: /tmp/bmq-broker/broker_logs.tar.gz
        retention-days: 5
>>>>>>> 6ffa51a8
<|MERGE_RESOLUTION|>--- conflicted
+++ resolved
@@ -25,12 +25,8 @@
       with:
         distribution: 'zulu'
         java-version: ${{ matrix.java }}
-<<<<<<< HEAD
-    - name: Build and Test with Maven
-      run:  mvn -B -q -Dspotbugs.skip=true test
-=======
     - name: Build and run unit tests with Maven
-      run:  mvn --batch-mode -Dspotbugs.skip=true -Dspotless.check.skip=true test
+      run:  mvn --batch-mode -Dspotbugs.skip=true test
 
   integration_test:
     name: "Check if BlazingMQ Java SDK pass integration tests with JDK ${{ matrix.Java }}"
@@ -58,7 +54,7 @@
 
     - name: Build and run integration tests with Maven
       timeout-minutes: 120
-      run: mvn --batch-mode -DskipUnitTests=true -Dspotbugs.skip=true -Dspotless.check.skip=true -Dit.dockerImage=bmqbrkr:latest verify
+      run: mvn --batch-mode -DskipUnitTests=true -Dspotbugs.skip=true -Dit.dockerImage=bmqbrkr:latest verify
 
     - name: Compress collected broker logs
       if: failure()
@@ -71,5 +67,4 @@
       with:
         name: broker_logs
         path: /tmp/bmq-broker/broker_logs.tar.gz
-        retention-days: 5
->>>>>>> 6ffa51a8
+        retention-days: 5